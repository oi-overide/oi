--- conflicted
+++ resolved
@@ -13,13 +13,8 @@
     "dist"
   ],
   "scripts": {
-<<<<<<< HEAD
-    "build": "tsup ./src",
-    "dev": "tsup ./src --watch",
-=======
     "build": "tsup ./src/index.ts --format cjs,esm",
     "dev": "tsup ./src/index.ts --watch",
->>>>>>> 109f8935
     "lint:check": "eslint \"src/**/*.ts\"",
     "lint:fix": "eslint \"src/**/*.ts\" --fix",
     "overide": "node dist/index.js",
