--- conflicted
+++ resolved
@@ -4,23 +4,6 @@
  * The `CodeHelper` class handles code block manipulations like extraction, fuzzy matching, and replacement.
  */
 class CodeHelper {
-<<<<<<< HEAD
-  /**
-   * Extracts a code block from the content based on a specific format.
-   *
-   * @param content - The content to extract the code block from.
-   * @param verbose - If true, logs the extracted block.
-   * @returns The extracted code block.
-   * @throws Error if no code block is found.
-   */
-  extractCodeBlock(content: string, verbose: boolean = false): string {
-    const codeMatch = content.match(/```[\s\S]*?\n([\s\S]*?)\n```/);
-    if (codeMatch && codeMatch[1]) {
-      if (verbose) console.log(`Extracted Code Block: ${codeMatch[1]}`);
-      return codeMatch[1];
-    } else {
-      throw new Error('No code block found in the response');
-=======
     /**
      * Extracts a code block from the content based on a specific format.
      * 
@@ -33,27 +16,24 @@
         const codeMatch = content.match(/```[\s\S]*?\n([\s\S]*?)\n```/);
         if (codeMatch && codeMatch[1]) {
             if (verbose) console.log(`Extracted Code Block: ${codeMatch[1]}`);
-            console.log("EXTRACTED : ",codeMatch[1]);
             return codeMatch[1];
         } else {
             throw new Error("No code block found in the response");
         }
->>>>>>> 07a6fb70
     }
-  }
 
-  /**
-   * Finds the index of the old block in the file content using exact matching.
-   *
-   * @param fileContentLines - The file content split into lines.
-   * @param oldBlock - The block of old code to find.
-   * @returns The starting index of the old block in the file content or -1 if not found.
-   */
-  findMatchingIndex(fileContentLines: string[], oldBlock: string[]): number {
-    if (!oldBlock || !Array.isArray(oldBlock) || oldBlock.length === 0) {
-      console.log('Invalid oldBlock provided.');
-      return -1; // Return -1 if oldBlock is not valid
-    }
+    /**
+     * Finds the index of the old block in the file content using exact matching.
+     * 
+     * @param fileContentLines - The file content split into lines.
+     * @param oldBlock - The block of old code to find.
+     * @returns The starting index of the old block in the file content or -1 if not found.
+     */
+    findMatchingIndex(fileContentLines: string[], oldBlock: string[]): number {
+        if (!oldBlock || !Array.isArray(oldBlock) || oldBlock.length === 0) {
+            console.log("Invalid oldBlock provided.");
+            return -1; // Return -1 if oldBlock is not valid
+        }
 
     const length = fileContentLines.length;
 
