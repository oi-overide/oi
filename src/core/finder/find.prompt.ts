--- conflicted
+++ resolved
@@ -20,19 +20,27 @@
  * - Handle user acceptance or rejection of code suggestions.
  */
 class FindPrompt {
-<<<<<<< HEAD
-  /**
-   * Determines the completion type for the found prompt.
-   * If no code exists in the file and only a prompt is found, it returns 'complete'.
-   * If code exists and the user wants to update it, it returns 'update'.
-   *
-   * @param {string} fileContent - The content of the file being processed.
-   * @param {string} prompt - The prompt text found in the file.
-   * @returns {string} The completion type: 'complete' or 'update'.
-   */
-  findCompletionType(fileContent: string, prompt: string): CompletionType {
-    // Basic logic to check if the file contains code besides the prompt
-    const hasCode = fileContent.split('\n').some(line => line.trim() && line !== prompt.trim());
+    /**
+     * Determines the completion type for the found prompt.
+     * If no code exists in the file and only a prompt is found, it returns 'complete'.
+     * If code exists and the user wants to update it, it returns 'update'.
+     *
+     * @param {string} fileContent - The content of the file being processed.
+     * @param {string} prompt - The prompt text found in the file.
+     * @returns {string} The completion type: 'complete' or 'update'.
+     */
+    findCompletionType(fileContent: string, prompt: string): CompletionType {
+        let hasCode: boolean = false;
+
+        // Basic logic to check if the file contains code besides the prompt
+        const fileLines = fileContent.trim().split('\n');
+
+        fileLines.forEach((line) => {
+            if (!line.trim().includes(prompt)) {
+                console.log(line);
+                hasCode = true;
+            }
+        })
 
     // Return 'complete' if no code exists, else 'update'
     return hasCode ? 'update' : 'complete';
@@ -59,32 +67,6 @@
     if (response === 'n') {
       await CodeInterface.removeCodeBlock(filePath, fileContent, codeBlock);
       return;
-=======
-    /**
-     * Determines the completion type for the found prompt.
-     * If no code exists in the file and only a prompt is found, it returns 'complete'.
-     * If code exists and the user wants to update it, it returns 'update'.
-     *
-     * @param {string} fileContent - The content of the file being processed.
-     * @param {string} prompt - The prompt text found in the file.
-     * @returns {string} The completion type: 'complete' or 'update'.
-     */
-    findCompletionType(fileContent: string, prompt: string): CompletionType {
-        let hasCode: boolean = false;
-
-        // Basic logic to check if the file contains code besides the prompt
-        const fileLines = fileContent.trim().split('\n');
-
-        fileLines.forEach((line) => {
-            if (!line.trim().includes(prompt)) {
-                console.log(line);
-                hasCode = true;
-            }
-        })
-
-        // Return 'complete' if no code exists, else 'update'
-        return hasCode ? 'update' : 'complete';
->>>>>>> 07a6fb70
     }
 
     // Remove the acceptance message if the user accepts the suggestion
