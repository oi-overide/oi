import fs from 'fs';
import path from 'path';
import CommandHelper from '../utilis/util.command.config';

import OiCommand from './abstract.command';
import { InitOption } from '../models/model.options';
import { LocalConfig } from '../models/model.config';

/**
 * The `Initialize` class is responsible for setting up the initial configuration for the `overide` CLI application.
 * It handles the creation of the project configuration file (`oi-config.json`), manages the ignore list for files
 * the user doesn't want tracked, and provides instructions on how to proceed with the setup. It also offers a dry-run option.
 *
 * Responsibilities:
 * - Display ASCII art to indicate successful initialization.
 * - Add files to the ignore list in the configuration.
 * - Create and initialize the project configuration, including default and user-specified options.
 * - Perform a dry run of the initialization process without making changes.
 */
class Initialize extends OiCommand {
  configureCommand(): void {
    const initCommand = this.program.command('init').description('Initialize a new project');
    this.addCommonOptions(initCommand);

    initCommand
      .option('-i, --ignore <files...>', 'Specify files or directories to ignore')
      .option('-n, --project-name <name>', 'Specify a project name')
      .action((options: InitOption) => {
        this.initializeProject(options);
      });
  }

  /**
   * Displays ASCII art in the console to indicate successful project initialization
   * and provides the next steps the user needs to take after initialization.
   */
  displayAsciiArt(): void {
    console.log(`
    ____    _      
   / __ \\  |_|       
  | |  | |  _
  | |  | | | | 
  | |__| | | |
   \\____/  |_|
                   
    `);
    console.log('Overide Project initialized!');
    console.log('\nNext steps:');
    console.log("1. Use 'overide config -g' to define the API KEYs, BASE URLs and Platforms");
    console.log("2. Run 'overide start' to start getting code suggestions.");
  }

  /**
   * Adds specified files to the ignore list in the configuration file (`oi-config.json`).
   *
   * @param {string|string[]} files - A file or an array of files to add to the ignore list.
   */
  addIgnoreFiles(files: string[]): void {
    const configPath = CommandHelper.getConfigFilePath(false);

    // Check if oi-config.json exists
    if (!CommandHelper.configExists(false)) {
      console.error(`Error: oi-config.json not found at ${configPath}`);
      process.exit(1);
    }

    try {
      // Read the current configuration file
      const config: LocalConfig = JSON.parse(fs.readFileSync(configPath, 'utf-8'));

      // Ensure 'ignore' field exists in the configuration
      if (!Array.isArray(config.ignore)) {
        config.ignore = [];
      }

      // Convert a single file string into an array
      if (typeof files === 'string') {
        files = [files];
      }

      // Add each file to the ignore list if it is not already present
      files.forEach(file => {
        if (!config.ignore.includes(file)) {
          config.ignore.push(file);
          console.log(`Added ${file} to ignore list.`);
        } else {
          console.log(`${file} is already in the ignore list.`);
        }
      });

      // Write the updated configuration back to oi-config.json
      fs.writeFileSync(configPath, JSON.stringify(config, null, 2));
      console.log('Updated oi-config.json with new ignore files.');
    } catch (error) {
      if (error instanceof Error) {
        console.error(`Error updating oi-config.json: ${error.message}`);
      }
    }
  }

  /**
   * Initializes the project by creating the configuration file (`oi-config.json`)
   * and setting up ignore files, project name, and other options. If the project
   * is already initialized, it will stop the process.
   *
   * @param {object} options - Configuration options such as project name, ignore list, verbose mode, and dry run.
   */
  async initializeProject(options: InitOption): Promise<void> {
    try {
      // Determine the output path for the configuration file
      const outputPath = path.join(process.cwd(), 'oi-config.json');
      const dependencyFilePath = path.join(process.cwd(), 'oi-dependency.json');
      const ignoreFiles = options.ignore || [];
      const verbose = options.verbose || false;
      const projectName = options.projectName || 'default-project';

      console.log(options);

      // Verbose mode: Display the initialization options
      if (verbose) {
        console.log(`Initializing project with the following options:`);
        console.log(`Config file: ${outputPath}`);
        console.log(`Ignore files: ${ignoreFiles.join(', ')}`);
        console.log(`Verbose output: ${verbose}`);
        console.log(`Project name: ${projectName}`);
      }

      // Check if the project has already been initialized (config file exists)
<<<<<<< HEAD
      if (fs.existsSync(outputPath) && fs.existsSync(dependencyFilePath)) {
        console.log(`Already initialized oi in project..`);
=======
      if (fs.existsSync(outputPath)) {
        console.log(`Already initialized overide in project..`);
>>>>>>> cc621770
        process.exit(1);
      }

      // Default ignore files, including config and dependency files, and common directories
      const defaultIgnoreFiles = [
        'oi-config.json',
        'oi-dependency.json',
        '/(^|[/\\])../',
        'node_modules',
        '*.swp'
      ];

      // Combine user-specified ignore files with default ignore files (removing duplicates)
      const combinedIgnoreFiles = [...new Set([...ignoreFiles, ...defaultIgnoreFiles])];

      // Create the configuration object for the project
      const config: LocalConfig = {
        projectName: projectName,
        ignore: combinedIgnoreFiles
      };

      // Ensure required global directories exist
      await CommandHelper.makeRequiredDirectories();

      try {
        // Create directories recursively if they don't exist
        fs.mkdirSync(path.dirname(outputPath), { recursive: true });

        // Write the configuration file to disk
        if (!fs.existsSync(outputPath)) {
          fs.writeFileSync(outputPath, JSON.stringify(config, null, 2));
          console.log(`Project initialized with config at ${outputPath}`);
        }

        if (!fs.existsSync(dependencyFilePath)) {
          fs.writeFileSync(dependencyFilePath, JSON.stringify([], null, 2));
          console.log(`Project initialized with dependency file at ${dependencyFilePath}`);
        }

        // Display ASCII art and instructions after initialization
        this.displayAsciiArt();
      } catch (error) {
        if (error instanceof Error) {
          console.error(`Error creating config file: ${error.message}`);
        }
        process.exit(1);
      }

      // Additional initialization logic can go here
      if (verbose) {
        console.log('Initialization complete.');
      }
    } catch (error) {
      if (error instanceof Error) {
        console.error(`Error initializing project: ${error.message}`);
      }
    }
  }
}

export default Initialize;<|MERGE_RESOLUTION|>--- conflicted
+++ resolved
@@ -126,13 +126,8 @@
       }
 
       // Check if the project has already been initialized (config file exists)
-<<<<<<< HEAD
-      if (fs.existsSync(outputPath) && fs.existsSync(dependencyFilePath)) {
-        console.log(`Already initialized oi in project..`);
-=======
       if (fs.existsSync(outputPath)) {
         console.log(`Already initialized overide in project..`);
->>>>>>> cc621770
         process.exit(1);
       }
 
