--- conflicted
+++ resolved
@@ -201,18 +201,7 @@
     // Save the updated global configuration
     await CommandHelper.writeConfigFileData(true, updatedConfig);
 
-<<<<<<< HEAD
     console.log('Run `overide config  -sa | --set-active` to select active platform');
-=======
-    // Verbose logging to indicate whether the config was created or updated
-    if (verbose) {
-      console.log(
-        `${CommandHelper.configExists(true) ? 'Updated' : 'Created'} config at: ${configFilePath}`
-      );
-    }
-
-    console.log('Run `overide config -sa` to select active platform');
->>>>>>> cc621770
   }
 
   // Handle the local configuration for the project
