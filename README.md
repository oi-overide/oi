<<<<<<< HEAD
# Overide

**Overide** is a lightweight yet powerful CLI tool designed to simplify AI-powered code generation directly within your development workflow. With Oi, you can quickly generate, update, and integrate code using predefined prompts, allowing you to focus on the creative aspects of coding while letting AI handle the heavy lifting.

## Table of Contents
- [Key Features](#key-features)
- [Installation](#installation)
- [Usage](#usage)
  - [Adding API Key](#adding-api-key)
  - [Initialize a Project](#initialize-a-project)
  - [Start Monitoring](#start-monitoring)
  - [Code Generation](#code-generation)
- [Configuration](#configuration)
- [Contributing](#contributing)
  - [Development Workflow](#development-workflow)
  - [Development Testing](#development-testing)
- [Future Plans (v2.0)](#future-plans-v20)
- [Community](#community)
- [License](#license)
=======

# Oi-OverIDE

**Oi-Override** is a lightweight yet powerful CLI tool designed to simplify AI-powered code generation directly within your development workflow. With Oi, you can quickly generate, update, and integrate code using predefined prompts, allowing you to focus on the creative aspects of coding while letting AI handle the heavy lifting.
>>>>>>> 8288ea4c

## Key Features

- **IDE Agnostic**: Works with any IDE or text editor
- **AI-Powered Code Generation**: Uses OpenAI, DeepSeek, or Groq APIs
- **Live File Monitoring**: Continuously monitors files for code generation prompts
- **Simple Prompting Syntax**: Uses intuitive `//> <//` patterns for code generation

## Installation

Install globally using npm or pnpm:

```bash
npm install -g overide
# or
pnpm install -g overide
```

For more installation options, see our [installation guide](https://github.com/Overide/Overide/blob/main/Installation/Installation.md).

## Usage

### Adding API Key

Configure your AI platform credentials:

```bash
overide config --global
```

Select an active platform if you've configured multiple:

```bash
overide config --select-active
```

### Initialize a Project

Initialize Overide in your project directory:

```bash
overide init
```

### Start Monitoring

Begin monitoring files for code generation:

```bash
overide start
```

### Code Generation

Insert prompts in your code:

```javascript
//> Generate a function that logs 'Hello, World!' <//
```

Overide will generate and insert code:

```javascript
//- 'Hello, World!' Function
function helloWorld() {
    console.log("Hello, World!");
}
//> Accept the changes (y/n): -//
```

## Configuration

Configure Overide using `oi-config.json`:

```json
{
  "name": "project name",
  "ignore": ["node_modules", "*.test.js"]
}
```

## Contributing

### Development Workflow

1. Fork and clone the repository
2. Create feature branches from `dev`
3. Make changes and test thoroughly
4. Submit PR to merge into `dev`
5. Once approved, changes merge to `dev`
6. Periodically, `dev` merges to `staging`
7. When ready, `staging` merges to `main` with version prefix:
   - `patch:` for bug fixes (0.0.X)
   - `minor:` for new features (0.X.0)
   - `major:` for breaking changes (X.0.0)

Example PR titles:
- "patch: Bug fixes for v0.0.6"
- "minor: New features for v0.1.0"
- "major: Breaking changes for v2.0.0"

### Development & Testing

#### Local Development (Hot Reloading)
1. Start the development watcher:
```bash
npm run dev
# or
pnpm dev
```

2. In a separate terminal, run the CLI commands as you normally would, with `npm run` or `pnpm` prefixed:

```bash
npm run overide init
# or
pnpm overide init
```

The development watcher (`npm run dev`) will automatically rebuild the project when you make changes to the source code, allowing you to test changes in real-time.

#### Local Production Testing
1. Build and create global link:
```bash
npm run build
npm link
```

2. Link in test project:
```bash
npm link -g overide
```

3. Test the production version of the CLI:
```bash
overide --version
overide init
overide start
```

4. Cleanup:
```bash
# In test project
npm unlink -g overide

# In Overide project
npm unlink
```

#### Why Development Testing?
- **Hot Reload**: Test changes instantly without manual rebuilds
- **Real-time Feedback**: See immediate results of code modifications
- **Faster Development**: Reduce time between changes and testing
- **Debugging**: Easier to identify and fix issues during development

#### Why Link Testing?
- Test CLI as if installed globally
- Verify changes before publishing
- Validate package.json bin configuration
- Ensure proper dependency inclusion

## Future Plans (v2.0)

- **Project Context Management**: Local parsers for optimized prompts
- **Code Format**: Unified diff format for improved insertion
- **Multiple File Edit**: Support for multi-file operations
- **Script Execution**: Automated task execution capabilities

## Community

Join our [Discord](https://discord.com/invite/Z7F4vRq3n8) to collaborate, share ideas, and stay updated with Overide developments.

## License

Overide is licensed under the GNU GPL-2.0 License. See the [LICENSE](LICENSE) file for details.<|MERGE_RESOLUTION|>--- conflicted
+++ resolved
@@ -1,4 +1,3 @@
-<<<<<<< HEAD
 # Overide
 
 **Overide** is a lightweight yet powerful CLI tool designed to simplify AI-powered code generation directly within your development workflow. With Oi, you can quickly generate, update, and integrate code using predefined prompts, allowing you to focus on the creative aspects of coding while letting AI handle the heavy lifting.
@@ -18,12 +17,7 @@
 - [Future Plans (v2.0)](#future-plans-v20)
 - [Community](#community)
 - [License](#license)
-=======
 
-# Oi-OverIDE
-
-**Oi-Override** is a lightweight yet powerful CLI tool designed to simplify AI-powered code generation directly within your development workflow. With Oi, you can quickly generate, update, and integrate code using predefined prompts, allowing you to focus on the creative aspects of coding while letting AI handle the heavy lifting.
->>>>>>> 8288ea4c
 
 ## Key Features
 
